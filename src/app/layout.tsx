--- conflicted
+++ resolved
@@ -1,12 +1,7 @@
 import type { Metadata } from "next";
 import { Geist, Geist_Mono } from "next/font/google";
 import "./globals.css";
-<<<<<<< HEAD
-import ThemeRegistry from '../theme/ThemeRegistry';
-import ClientProviders from '../components/layout/ClientProviders';
-=======
 import { UserProvider } from "@/contexts/UserContext";
->>>>>>> e6b44e66
 
 const geistSans = Geist({
   variable: "--font-geist-sans",
@@ -29,15 +24,6 @@
   children: React.ReactNode;
 }>) {
   return (
-<<<<<<< HEAD
-    <html lang="es">
-      <body className={`${geistSans.variable} ${geistMono.variable} antialiased`}>
-        <ThemeRegistry>
-          <ClientProviders>
-            {children}
-          </ClientProviders>
-        </ThemeRegistry>
-=======
     <html lang="en">
       <body
         className={`${geistSans.variable} ${geistMono.variable} antialiased`}
@@ -45,7 +31,6 @@
         <UserProvider>
           {children}
         </UserProvider>
->>>>>>> e6b44e66
       </body>
     </html>
   );
