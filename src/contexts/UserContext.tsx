<<<<<<< HEAD
'use client';

import React, { createContext, useContext, useState, useEffect, ReactNode } from 'react';
import { getCurrentUser, fetchAuthSession } from 'aws-amplify/auth';
import { getQueryFactories } from '@/utils/commons/queries';
import type { MainTypes } from '@/utils/api/schema';
import type { SelectionSet } from 'aws-amplify/data';
import { useAmplify } from '@/components/providers/AmplifyProvider';

// Import schema types
type Usuario = MainTypes["Usuario"]["type"];

// Simplified InscripcionCurso for client-side (without lazy loaders)
export interface InscripcionCurso {
  usuarioId: string;
  cursoId: string;
  fecha_inscripcion?: string | null;
  estado?: 'en_progreso' | 'completado' | 'abandonado' | 'inscrito' | null;
  createdAt?: string | null;
  updatedAt?: string | null;
  
  // Helper properties for UI display (populated from Curso data)
  curso_titulo?: string;
}

// Extended user data with additional UI fields
export interface UserData {
  // Schema fields from Usuario model
  usuarioId: string;
  email: string;
  nombre: string;
  apellido?: string | null;
  ultimo_login?: string | null;
  isValid?: boolean | null;
  createdAt?: string | null;
  updatedAt?: string | null;
  
  // UI-specific fields
  avatar?: string;
  
  // Relationships (simplified for client-side use)
  Cursos?: NonNullable<UsuarioWithRelations["Cursos"]>;
  InscripcionesCurso?: InscripcionCurso[];
  activities?: Activity[];
}

// Legacy interface for backward compatibility
export interface CourseProgress {
  courseId: string;
  courseName: string;
  progress: number;
  lastAccessed: string;
}

export interface Activity {
  id: string;
  title: string;
  subtitle: string;
  date: string;
  type: 'course_completed' | 'module_completed' | 'evaluation_completed' | 'assignment_completed';
}

// Context interface
interface UserContextType {
  userData: UserData | null;
  loading: boolean;
  error: string | null;
  updateUser: (updates: Partial<UserData>) => Promise<void>;
  updateCourseProgress: (courseId: string, progress: number) => Promise<void>;
  addActivity: (activity: Omit<Activity, 'id' | 'date'>) => Promise<void>;
  refreshUser: () => Promise<void>;
  clearUserData: () => void;
}

const UserContext = createContext<UserContextType | undefined>(undefined);

// Selection set for fetching user data from database
const userSelectionSet = [
  'usuarioId',
  'email',
  'nombre',
  'apellido',
  'ultimo_login',
  'isValid',
  'createdAt',
  'updatedAt',
  'Cursos.cursoId',
  'Cursos.titulo',
  'Cursos.descripcion',
  'Cursos.imagen_portada',
  'Cursos.duracion_estimada',
  'Cursos.nivel_dificultad',
  'Cursos.estado',
  'Cursos.createdAt',
  'Cursos.updatedAt',
] as const;

// Use SelectionSet to infer proper types
type UsuarioWithRelations = SelectionSet<
  Usuario,
  typeof userSelectionSet
>;

// Function to fetch user data from database
const fetchUserFromDatabase = async (usuarioId: string): Promise<UserData | null> => {
  try {
    const { Usuario } = await getQueryFactories<
      Pick<MainTypes, "Usuario">,
      "Usuario"
    >({
      entities: ["Usuario"],
    });

    const userRes = (await Usuario.get({
      input: { usuarioId },
      selectionSet: userSelectionSet,
    })) as unknown as UsuarioWithRelations;

    if (!userRes) {
      return null;
    }

    // Transform database response to UserData format
    const userData: UserData = {
      usuarioId: userRes.usuarioId,
      email: userRes.email,
      nombre: userRes.nombre || '',
      apellido: userRes.apellido,
      ultimo_login: userRes.ultimo_login,
      isValid: userRes.isValid,
      createdAt: userRes.createdAt,
      updatedAt: userRes.updatedAt,
      avatar: userRes.nombre ? userRes.nombre.charAt(0).toUpperCase() : 'U',
      
      // Map courses from database response
      Cursos: userRes.Cursos || [],
      
      // TODO: Load courses separately - LazyLoader needs special handling
      InscripcionesCurso: [],
      
      // Activities are UI-only for now (not persisted to DB)
      activities: [],
    };

    return userData;
  } catch (error) {
    console.error('Error fetching user from database:', error);
    return null;
  }
};

// Provider
export const UserProvider = ({ children }: { children: ReactNode }) => {
  const [userData, setUserData] = useState<UserData | null>(null);
  const [loading, setLoading] = useState(true);
  const [error, setError] = useState<string | null>(null);
  const { isInitialized } = useAmplify();

  // Check authentication and load user data on initialization
  useEffect(() => {
    // Don't run if Amplify is not initialized yet
    if (!isInitialized) {
      console.log('⏳ Waiting for Amplify to initialize...');
      return;
    }

    const checkAuthAndLoadUser = async () => {
      setLoading(true);
      setError(null);
      
      try {
        // Check AWS Amplify auth session
        const session = await fetchAuthSession();
        
        if (session.tokens) {
          // User is authenticated, get user info
          const cognitoUser = await getCurrentUser();
          const usuarioId = cognitoUser.userId;
          
          // Fetch user data from database
          const userData = await fetchUserFromDatabase(usuarioId);
          
          if (userData) {
            setUserData(userData);
          } else {
            // User exists in Cognito but not in database
            // This could happen if postConfirmation trigger failed
            setError('Usuario no encontrado en la base de datos. Por favor contacta soporte.');
            setUserData(null);
          }
        } else {
          // No auth session, user not logged in
          setUserData(null);
        }
      } catch (err) {
        console.error('Error checking auth or loading user data:', err);
        setError('Error al verificar autenticación');
        setUserData(null);
      } finally {
        setLoading(false);
      }
    };

    checkAuthAndLoadUser();
  }, [isInitialized]); // Run when Amplify initialization status changes

  // Refresh user data from database
  const refreshUser = async (): Promise<void> => {
    // Ensure Amplify is initialized before attempting operations
    if (!isInitialized) {
      console.error('Cannot refresh user: Amplify not initialized');
      setError('Sistema no inicializado. Por favor recarga la página.');
      return;
    }

    setLoading(true);
    setError(null);
    
    try {
      // Check auth session again
      const session = await fetchAuthSession();
      
      if (session.tokens) {
        const cognitoUser = await getCurrentUser();
        const usuarioId = cognitoUser.userId;
        
        // Fetch fresh user data from database
        const userData = await fetchUserFromDatabase(usuarioId);
        
        if (userData) {
          setUserData(userData);
        } else {
          setError('Usuario no encontrado en la base de datos');
          setUserData(null);
        }
      } else {
        // No auth session
        setUserData(null);
      }
    } catch (err) {
      console.error('Error refreshing user data:', err);
      setError('Error al actualizar datos');
    } finally {
      setLoading(false);
    }
  };

  // Clear user data (for logout)
  const clearUserData = (): void => {
    setUserData(null);
    setError(null);
  };

  // Update user (for profile updates)
  const updateUser = async (updates: Partial<UserData>): Promise<void> => {
    if (!userData) {
      throw new Error('No hay datos de usuario para actualizar');
    }

    setLoading(true);
    setError(null);
    
    try {
      console.log('🔄 Contexto: Iniciando actualización de usuario...', {
        usuarioId: userData.usuarioId,
        updates
      });

      const { Usuario } = await getQueryFactories<
        Pick<MainTypes, "Usuario">,
        "Usuario"
      >({
        entities: ["Usuario"],
      });

          // Preparar los datos para actualizar en la BD
          const updateData: Partial<Pick<UserData, 'nombre' | 'apellido'>> = {};
      
      if (updates.nombre !== undefined) updateData.nombre = updates.nombre;
      if (updates.apellido !== undefined) updateData.apellido = updates.apellido;
      
      console.log('🔄 Contexto: Datos a actualizar en BD:', updateData);
      
      // Actualizar en la base de datos
      const result = await Usuario.update({
        input: {
          usuarioId: userData.usuarioId,
          ...updateData
        }
      });

      console.log('🔄 Contexto: Resultado de la actualización:', result);

      // Actualizar el estado local inmediatamente después de la actualización exitosa
      setUserData(prev => {
        if (!prev) return null;
        
        const updatedData = {
          ...prev,
          ...updates,
          updatedAt: new Date().toISOString()
        };
        
        console.log('🔄 Contexto: Estado local actualizado inmediatamente:', updatedData);
        return updatedData;
      });

      console.log('✅ Usuario actualizado exitosamente en la base de datos');
    } catch (err) {
      console.error('❌ Contexto: Error updating user:', err);
      setError('Error al actualizar usuario en la base de datos');
      throw err; // Re-throw para que el componente pueda manejar el error
    } finally {
      setLoading(false);
    }
  };

  // Update course progress (updates InscripcionCurso)
  const updateCourseProgress = async (courseId: string): Promise<void> => {
    setLoading(true);
    setError(null);
    
    try {
      // TODO: Implement actual API call to update course progress
      // For now, just update local state
      setUserData(prev => {
        if (!prev) return null;
        
        const updatedInscripciones = prev.InscripcionesCurso?.map(inscripcion => 
          inscripcion.cursoId === courseId 
            ? { 
                ...inscripcion, 
                updatedAt: new Date().toISOString(),
              }
            : inscripcion
        );
        
        return {
          ...prev,
          InscripcionesCurso: updatedInscripciones,
          updatedAt: new Date().toISOString()
        };
      });
    } catch (err) {
      console.error('Error updating course progress:', err);
      setError('Error al actualizar progreso del curso');
    } finally {
      setLoading(false);
    }
  };

  // Add activity (UI-only for now)
  const addActivity = async (activity: Omit<Activity, 'id' | 'date'>): Promise<void> => {
    setLoading(true);
    setError(null);

    try {
      // Generate id and date only on client to avoid SSR mismatch
      let id = '';
      let date = '';
      if (typeof window !== 'undefined') {
        id = `activity_${Date.now()}`;
        date = new Date().toLocaleDateString('es-ES');
      } else {
        id = '';
        date = '';
      }

      const newActivity: Activity = {
        ...activity,
        id,
        date
      };

      setUserData(prev => {
        if (!prev) return null;

        return {
          ...prev,
          activities: [newActivity, ...(prev.activities || [])],
          updatedAt: typeof window !== 'undefined' ? new Date().toISOString() : prev.updatedAt
        };
      });
    } catch (err) {
      console.error('Error adding activity:', err);
      setError('Error al agregar actividad');
    } finally {
      setLoading(false);
    }
  };

  const value: UserContextType = {
    userData,
    loading,
    error,
    updateUser,
    updateCourseProgress,
    addActivity,
    refreshUser,
    clearUserData
  };

  return (
    <UserContext.Provider value={value}>
      {children}
    </UserContext.Provider>
  );
};

// Custom hook to use the context
export const useUser = (): UserContextType => {
  const context = useContext(UserContext);
  if (context === undefined) {
    throw new Error('useUser must be used within a UserProvider');
  }
  return context;
};
=======
'use client';

import React, { createContext, useContext, useState, useEffect, ReactNode } from 'react';
import { getCurrentUser, fetchAuthSession } from 'aws-amplify/auth';
import { getQueryFactories } from '@/utils/commons/queries';
import type { MainTypes } from '@/utils/api/schema';
import { useAmplify } from '@/components/providers/AmplifyProvider';


// Define types for curso with relations (matching SelectionSet return types exactly)
interface CursoFromUsuario {
  readonly cursoId: string;
  readonly titulo: string;
  readonly descripcion: string | null;
  readonly imagen_portada: string | null;
  readonly duracion_estimada: number | null;
  readonly nivel_dificultad: "basico" | "intermedio" | "avanzado" | null;
  readonly estado: "activo" | "inactivo" | null;
  readonly createdAt: string;
  readonly updatedAt: string;
}

interface UsuarioWithRelations {
  usuarioId: string;
  email: string;
  nombre?: string | null;
  apellido?: string | null;
  ultimo_login?: string | null;
  isValid?: boolean | null;
  createdAt?: string | null;
  updatedAt?: string | null;
  Cursos?: CursoFromUsuario[];
}

// Simplified InscripcionCurso for client-side (without lazy loaders)
export interface InscripcionCurso {
  usuarioId: string;
  cursoId: string;
  fecha_inscripcion?: string | null;
  estado?: 'en_progreso' | 'completado' | 'abandonado' | 'inscrito' | null;
  createdAt?: string | null;
  updatedAt?: string | null;
  
  // Helper properties for UI display (populated from Curso data)
  curso_titulo?: string;
}

// Extended user data with additional UI fields
export interface UserData {
  // Schema fields from Usuario model
  usuarioId: string;
  email: string;
  nombre: string;
  apellido?: string | null;
  ultimo_login?: string | null;
  isValid?: boolean | null;
  createdAt?: string | null;
  updatedAt?: string | null;
  
  // UI-specific fields
  avatar?: string;
  
  // Relationships (simplified for client-side use)
  Cursos?: CursoFromUsuario[];
  InscripcionesCurso?: InscripcionCurso[];
  activities?: Activity[];
}

// Legacy interface for backward compatibility
export interface CourseProgress {
  courseId: string;
  courseName: string;
  progress: number;
  lastAccessed: string;
}

export interface Activity {
  id: string;
  title: string;
  subtitle: string;
  date: string;
  type: 'course_completed' | 'module_completed' | 'evaluation_completed' | 'assignment_completed';
}

// Context interface
interface UserContextType {
  userData: UserData | null;
  loading: boolean;
  error: string | null;
  updateUser: (updates: Partial<UserData>) => Promise<void>;
  updateCourseProgress: (courseId: string, progress: number) => Promise<void>;
  addActivity: (activity: Omit<Activity, 'id' | 'date'>) => Promise<void>;
  refreshUser: () => Promise<void>;
  clearUserData: () => void;
}

const UserContext = createContext<UserContextType | undefined>(undefined);

// Selection set for fetching user data from database
const userSelectionSet = [
  'usuarioId',
  'email',
  'nombre',
  'apellido',
  'ultimo_login',
  'isValid',
  'createdAt',
  'updatedAt',
  'Cursos.cursoId',
  'Cursos.titulo',
  'Cursos.descripcion',
  'Cursos.imagen_portada',
  'Cursos.duracion_estimada',
  'Cursos.nivel_dificultad',
  'Cursos.estado',
  'Cursos.createdAt',
  'Cursos.updatedAt',
] as const;

// UsuarioWithRelations type is defined above

// Function to fetch user data from database
const fetchUserFromDatabase = async (usuarioId: string): Promise<UserData | null> => {
  try {
    const { Usuario } = await getQueryFactories<
      Pick<MainTypes, "Usuario">,
      "Usuario"
    >({
      entities: ["Usuario"],
    });

    const userRes = (await Usuario.get({
      input: { usuarioId },
      selectionSet: userSelectionSet,
    })) as unknown as UsuarioWithRelations;

    if (!userRes) {
      return null;
    }

    // Transform database response to UserData format
    const userData: UserData = {
      usuarioId: userRes.usuarioId,
      email: userRes.email,
      nombre: userRes.nombre || '',
      apellido: userRes.apellido,
      ultimo_login: userRes.ultimo_login,
      isValid: userRes.isValid,
      createdAt: userRes.createdAt,
      updatedAt: userRes.updatedAt,
      avatar: userRes.nombre ? userRes.nombre.charAt(0).toUpperCase() : 'U',
      
      // Map courses from database response
      Cursos: userRes.Cursos || [],
      
      // TODO: Load courses separately - LazyLoader needs special handling
      InscripcionesCurso: [],
      
      // Activities are UI-only for now (not persisted to DB)
      activities: [],
    };

    return userData;
  } catch (error) {
    console.error('Error fetching user from database:', error);
    return null;
  }
};

// Provider
export const UserProvider = ({ children }: { children: ReactNode }) => {
  const [userData, setUserData] = useState<UserData | null>(null);
  const [loading, setLoading] = useState(true);
  const [error, setError] = useState<string | null>(null);
  const { isInitialized } = useAmplify();

  // Check authentication and load user data on initialization
  useEffect(() => {
    // Don't run if Amplify is not initialized yet
    if (!isInitialized) {
      console.log('⏳ Waiting for Amplify to initialize...');
      return;
    }

    const checkAuthAndLoadUser = async () => {
      setLoading(true);
      setError(null);
      
      try {
        // Check AWS Amplify auth session
        const session = await fetchAuthSession();
        
        if (session.tokens) {
          // User is authenticated, get user info
          const cognitoUser = await getCurrentUser();
          const usuarioId = cognitoUser.userId;
          
          // Fetch user data from database
          const userData = await fetchUserFromDatabase(usuarioId);
          
          if (userData) {
            setUserData(userData);
          } else {
            // User exists in Cognito but not in database
            // This could happen if postConfirmation trigger failed
            setError('Usuario no encontrado en la base de datos. Por favor contacta soporte.');
            setUserData(null);
          }
        } else {
          // No auth session, user not logged in
          setUserData(null);
        }
      } catch (err) {
        console.error('Error checking auth or loading user data:', err);
        setError('Error al verificar autenticación');
        setUserData(null);
      } finally {
        setLoading(false);
      }
    };

    checkAuthAndLoadUser();
  }, [isInitialized]); // Run when Amplify initialization status changes

  // Refresh user data from database
  const refreshUser = async (): Promise<void> => {
    // Ensure Amplify is initialized before attempting operations
    if (!isInitialized) {
      console.error('Cannot refresh user: Amplify not initialized');
      setError('Sistema no inicializado. Por favor recarga la página.');
      return;
    }

    setLoading(true);
    setError(null);
    
    try {
      // Check auth session again
      const session = await fetchAuthSession();
      
      if (session.tokens) {
        const cognitoUser = await getCurrentUser();
        const usuarioId = cognitoUser.userId;
        
        // Fetch fresh user data from database
        const userData = await fetchUserFromDatabase(usuarioId);
        
        if (userData) {
          setUserData(userData);
        } else {
          setError('Usuario no encontrado en la base de datos');
          setUserData(null);
        }
      } else {
        // No auth session
        setUserData(null);
      }
    } catch (err) {
      console.error('Error refreshing user data:', err);
      setError('Error al actualizar datos');
    } finally {
      setLoading(false);
    }
  };

  // Clear user data (for logout)
  const clearUserData = (): void => {
    setUserData(null);
    setError(null);
  };

  // Update user (for profile updates)
  const updateUser = async (updates: Partial<UserData>): Promise<void> => {
    if (!userData) {
      throw new Error('No hay datos de usuario para actualizar');
    }

    setLoading(true);
    setError(null);
    
    try {
      console.log('🔄 Contexto: Iniciando actualización de usuario...', {
        usuarioId: userData.usuarioId,
        updates
      });

      const { Usuario } = await getQueryFactories<
        Pick<MainTypes, "Usuario">,
        "Usuario"
      >({
        entities: ["Usuario"],
      });

          // Preparar los datos para actualizar en la BD
          const updateData: Partial<Pick<UserData, 'nombre' | 'apellido'>> = {};
      
      if (updates.nombre !== undefined) updateData.nombre = updates.nombre;
      if (updates.apellido !== undefined) updateData.apellido = updates.apellido;
      
      console.log('🔄 Contexto: Datos a actualizar en BD:', updateData);
      
      // Actualizar en la base de datos
      const result = await Usuario.update({
        input: {
          usuarioId: userData.usuarioId,
          ...updateData
        }
      });

      console.log('🔄 Contexto: Resultado de la actualización:', result);

      // Actualizar el estado local inmediatamente después de la actualización exitosa
      setUserData(prev => {
        if (!prev) return null;
        
        const updatedData = {
          ...prev,
          ...updates,
          updatedAt: new Date().toISOString()
        };
        
        console.log('🔄 Contexto: Estado local actualizado inmediatamente:', updatedData);
        return updatedData;
      });

      console.log('✅ Usuario actualizado exitosamente en la base de datos');
    } catch (err) {
      console.error('❌ Contexto: Error updating user:', err);
      setError('Error al actualizar usuario en la base de datos');
      throw err; // Re-throw para que el componente pueda manejar el error
    } finally {
      setLoading(false);
    }
  };

  // Update course progress (updates InscripcionCurso)
  const updateCourseProgress = async (courseId: string): Promise<void> => {
    setLoading(true);
    setError(null);
    
    try {
      // TODO: Implement actual API call to update course progress
      // For now, just update local state
      setUserData(prev => {
        if (!prev) return null;
        
        const updatedInscripciones = prev.InscripcionesCurso?.map(inscripcion => 
          inscripcion.cursoId === courseId 
            ? { 
                ...inscripcion, 
                updatedAt: new Date().toISOString(),
              }
            : inscripcion
        );
        
        return {
          ...prev,
          InscripcionesCurso: updatedInscripciones,
          updatedAt: new Date().toISOString()
        };
      });
    } catch (err) {
      console.error('Error updating course progress:', err);
      setError('Error al actualizar progreso del curso');
    } finally {
      setLoading(false);
    }
  };

  // Add activity (UI-only for now)
  const addActivity = async (activity: Omit<Activity, 'id' | 'date'>): Promise<void> => {
    setLoading(true);
    setError(null);

    try {
      // Generate id and date only on client to avoid SSR mismatch
      let id = '';
      let date = '';
      if (typeof window !== 'undefined') {
        id = `activity_${Date.now()}`;
        date = new Date().toLocaleDateString('es-ES');
      } else {
        id = '';
        date = '';
      }

      const newActivity: Activity = {
        ...activity,
        id,
        date
      };

      setUserData(prev => {
        if (!prev) return null;

        return {
          ...prev,
          activities: [newActivity, ...(prev.activities || [])],
          updatedAt: typeof window !== 'undefined' ? new Date().toISOString() : prev.updatedAt
        };
      });
    } catch (err) {
      console.error('Error adding activity:', err);
      setError('Error al agregar actividad');
    } finally {
      setLoading(false);
    }
  };

  const value: UserContextType = {
    userData,
    loading,
    error,
    updateUser,
    updateCourseProgress,
    addActivity,
    refreshUser,
    clearUserData
  };

  return (
    <UserContext.Provider value={value}>
      {children}
    </UserContext.Provider>
  );
};

// Custom hook to use the context
export const useUser = (): UserContextType => {
  const context = useContext(UserContext);
  if (context === undefined) {
    throw new Error('useUser must be used within a UserProvider');
  }
  return context;
};
>>>>>>> 34c5a1e9
<|MERGE_RESOLUTION|>--- conflicted
+++ resolved
@@ -1,855 +1,435 @@
-<<<<<<< HEAD
-'use client';
-
-import React, { createContext, useContext, useState, useEffect, ReactNode } from 'react';
-import { getCurrentUser, fetchAuthSession } from 'aws-amplify/auth';
-import { getQueryFactories } from '@/utils/commons/queries';
-import type { MainTypes } from '@/utils/api/schema';
-import type { SelectionSet } from 'aws-amplify/data';
-import { useAmplify } from '@/components/providers/AmplifyProvider';
-
-// Import schema types
-type Usuario = MainTypes["Usuario"]["type"];
-
-// Simplified InscripcionCurso for client-side (without lazy loaders)
-export interface InscripcionCurso {
-  usuarioId: string;
-  cursoId: string;
-  fecha_inscripcion?: string | null;
-  estado?: 'en_progreso' | 'completado' | 'abandonado' | 'inscrito' | null;
-  createdAt?: string | null;
-  updatedAt?: string | null;
-  
-  // Helper properties for UI display (populated from Curso data)
-  curso_titulo?: string;
-}
-
-// Extended user data with additional UI fields
-export interface UserData {
-  // Schema fields from Usuario model
-  usuarioId: string;
-  email: string;
-  nombre: string;
-  apellido?: string | null;
-  ultimo_login?: string | null;
-  isValid?: boolean | null;
-  createdAt?: string | null;
-  updatedAt?: string | null;
-  
-  // UI-specific fields
-  avatar?: string;
-  
-  // Relationships (simplified for client-side use)
-  Cursos?: NonNullable<UsuarioWithRelations["Cursos"]>;
-  InscripcionesCurso?: InscripcionCurso[];
-  activities?: Activity[];
-}
-
-// Legacy interface for backward compatibility
-export interface CourseProgress {
-  courseId: string;
-  courseName: string;
-  progress: number;
-  lastAccessed: string;
-}
-
-export interface Activity {
-  id: string;
-  title: string;
-  subtitle: string;
-  date: string;
-  type: 'course_completed' | 'module_completed' | 'evaluation_completed' | 'assignment_completed';
-}
-
-// Context interface
-interface UserContextType {
-  userData: UserData | null;
-  loading: boolean;
-  error: string | null;
-  updateUser: (updates: Partial<UserData>) => Promise<void>;
-  updateCourseProgress: (courseId: string, progress: number) => Promise<void>;
-  addActivity: (activity: Omit<Activity, 'id' | 'date'>) => Promise<void>;
-  refreshUser: () => Promise<void>;
-  clearUserData: () => void;
-}
-
-const UserContext = createContext<UserContextType | undefined>(undefined);
-
-// Selection set for fetching user data from database
-const userSelectionSet = [
-  'usuarioId',
-  'email',
-  'nombre',
-  'apellido',
-  'ultimo_login',
-  'isValid',
-  'createdAt',
-  'updatedAt',
-  'Cursos.cursoId',
-  'Cursos.titulo',
-  'Cursos.descripcion',
-  'Cursos.imagen_portada',
-  'Cursos.duracion_estimada',
-  'Cursos.nivel_dificultad',
-  'Cursos.estado',
-  'Cursos.createdAt',
-  'Cursos.updatedAt',
-] as const;
-
-// Use SelectionSet to infer proper types
-type UsuarioWithRelations = SelectionSet<
-  Usuario,
-  typeof userSelectionSet
->;
-
-// Function to fetch user data from database
-const fetchUserFromDatabase = async (usuarioId: string): Promise<UserData | null> => {
-  try {
-    const { Usuario } = await getQueryFactories<
-      Pick<MainTypes, "Usuario">,
-      "Usuario"
-    >({
-      entities: ["Usuario"],
-    });
-
-    const userRes = (await Usuario.get({
-      input: { usuarioId },
-      selectionSet: userSelectionSet,
-    })) as unknown as UsuarioWithRelations;
-
-    if (!userRes) {
-      return null;
-    }
-
-    // Transform database response to UserData format
-    const userData: UserData = {
-      usuarioId: userRes.usuarioId,
-      email: userRes.email,
-      nombre: userRes.nombre || '',
-      apellido: userRes.apellido,
-      ultimo_login: userRes.ultimo_login,
-      isValid: userRes.isValid,
-      createdAt: userRes.createdAt,
-      updatedAt: userRes.updatedAt,
-      avatar: userRes.nombre ? userRes.nombre.charAt(0).toUpperCase() : 'U',
-      
-      // Map courses from database response
-      Cursos: userRes.Cursos || [],
-      
-      // TODO: Load courses separately - LazyLoader needs special handling
-      InscripcionesCurso: [],
-      
-      // Activities are UI-only for now (not persisted to DB)
-      activities: [],
-    };
-
-    return userData;
-  } catch (error) {
-    console.error('Error fetching user from database:', error);
-    return null;
-  }
-};
-
-// Provider
-export const UserProvider = ({ children }: { children: ReactNode }) => {
-  const [userData, setUserData] = useState<UserData | null>(null);
-  const [loading, setLoading] = useState(true);
-  const [error, setError] = useState<string | null>(null);
-  const { isInitialized } = useAmplify();
-
-  // Check authentication and load user data on initialization
-  useEffect(() => {
-    // Don't run if Amplify is not initialized yet
-    if (!isInitialized) {
-      console.log('⏳ Waiting for Amplify to initialize...');
-      return;
-    }
-
-    const checkAuthAndLoadUser = async () => {
-      setLoading(true);
-      setError(null);
-      
-      try {
-        // Check AWS Amplify auth session
-        const session = await fetchAuthSession();
-        
-        if (session.tokens) {
-          // User is authenticated, get user info
-          const cognitoUser = await getCurrentUser();
-          const usuarioId = cognitoUser.userId;
-          
-          // Fetch user data from database
-          const userData = await fetchUserFromDatabase(usuarioId);
-          
-          if (userData) {
-            setUserData(userData);
-          } else {
-            // User exists in Cognito but not in database
-            // This could happen if postConfirmation trigger failed
-            setError('Usuario no encontrado en la base de datos. Por favor contacta soporte.');
-            setUserData(null);
-          }
-        } else {
-          // No auth session, user not logged in
-          setUserData(null);
-        }
-      } catch (err) {
-        console.error('Error checking auth or loading user data:', err);
-        setError('Error al verificar autenticación');
-        setUserData(null);
-      } finally {
-        setLoading(false);
-      }
-    };
-
-    checkAuthAndLoadUser();
-  }, [isInitialized]); // Run when Amplify initialization status changes
-
-  // Refresh user data from database
-  const refreshUser = async (): Promise<void> => {
-    // Ensure Amplify is initialized before attempting operations
-    if (!isInitialized) {
-      console.error('Cannot refresh user: Amplify not initialized');
-      setError('Sistema no inicializado. Por favor recarga la página.');
-      return;
-    }
-
-    setLoading(true);
-    setError(null);
-    
-    try {
-      // Check auth session again
-      const session = await fetchAuthSession();
-      
-      if (session.tokens) {
-        const cognitoUser = await getCurrentUser();
-        const usuarioId = cognitoUser.userId;
-        
-        // Fetch fresh user data from database
-        const userData = await fetchUserFromDatabase(usuarioId);
-        
-        if (userData) {
-          setUserData(userData);
-        } else {
-          setError('Usuario no encontrado en la base de datos');
-          setUserData(null);
-        }
-      } else {
-        // No auth session
-        setUserData(null);
-      }
-    } catch (err) {
-      console.error('Error refreshing user data:', err);
-      setError('Error al actualizar datos');
-    } finally {
-      setLoading(false);
-    }
-  };
-
-  // Clear user data (for logout)
-  const clearUserData = (): void => {
-    setUserData(null);
-    setError(null);
-  };
-
-  // Update user (for profile updates)
-  const updateUser = async (updates: Partial<UserData>): Promise<void> => {
-    if (!userData) {
-      throw new Error('No hay datos de usuario para actualizar');
-    }
-
-    setLoading(true);
-    setError(null);
-    
-    try {
-      console.log('🔄 Contexto: Iniciando actualización de usuario...', {
-        usuarioId: userData.usuarioId,
-        updates
-      });
-
-      const { Usuario } = await getQueryFactories<
-        Pick<MainTypes, "Usuario">,
-        "Usuario"
-      >({
-        entities: ["Usuario"],
-      });
-
-          // Preparar los datos para actualizar en la BD
-          const updateData: Partial<Pick<UserData, 'nombre' | 'apellido'>> = {};
-      
-      if (updates.nombre !== undefined) updateData.nombre = updates.nombre;
-      if (updates.apellido !== undefined) updateData.apellido = updates.apellido;
-      
-      console.log('🔄 Contexto: Datos a actualizar en BD:', updateData);
-      
-      // Actualizar en la base de datos
-      const result = await Usuario.update({
-        input: {
-          usuarioId: userData.usuarioId,
-          ...updateData
-        }
-      });
-
-      console.log('🔄 Contexto: Resultado de la actualización:', result);
-
-      // Actualizar el estado local inmediatamente después de la actualización exitosa
-      setUserData(prev => {
-        if (!prev) return null;
-        
-        const updatedData = {
-          ...prev,
-          ...updates,
-          updatedAt: new Date().toISOString()
-        };
-        
-        console.log('🔄 Contexto: Estado local actualizado inmediatamente:', updatedData);
-        return updatedData;
-      });
-
-      console.log('✅ Usuario actualizado exitosamente en la base de datos');
-    } catch (err) {
-      console.error('❌ Contexto: Error updating user:', err);
-      setError('Error al actualizar usuario en la base de datos');
-      throw err; // Re-throw para que el componente pueda manejar el error
-    } finally {
-      setLoading(false);
-    }
-  };
-
-  // Update course progress (updates InscripcionCurso)
-  const updateCourseProgress = async (courseId: string): Promise<void> => {
-    setLoading(true);
-    setError(null);
-    
-    try {
-      // TODO: Implement actual API call to update course progress
-      // For now, just update local state
-      setUserData(prev => {
-        if (!prev) return null;
-        
-        const updatedInscripciones = prev.InscripcionesCurso?.map(inscripcion => 
-          inscripcion.cursoId === courseId 
-            ? { 
-                ...inscripcion, 
-                updatedAt: new Date().toISOString(),
-              }
-            : inscripcion
-        );
-        
-        return {
-          ...prev,
-          InscripcionesCurso: updatedInscripciones,
-          updatedAt: new Date().toISOString()
-        };
-      });
-    } catch (err) {
-      console.error('Error updating course progress:', err);
-      setError('Error al actualizar progreso del curso');
-    } finally {
-      setLoading(false);
-    }
-  };
-
-  // Add activity (UI-only for now)
-  const addActivity = async (activity: Omit<Activity, 'id' | 'date'>): Promise<void> => {
-    setLoading(true);
-    setError(null);
-
-    try {
-      // Generate id and date only on client to avoid SSR mismatch
-      let id = '';
-      let date = '';
-      if (typeof window !== 'undefined') {
-        id = `activity_${Date.now()}`;
-        date = new Date().toLocaleDateString('es-ES');
-      } else {
-        id = '';
-        date = '';
-      }
-
-      const newActivity: Activity = {
-        ...activity,
-        id,
-        date
-      };
-
-      setUserData(prev => {
-        if (!prev) return null;
-
-        return {
-          ...prev,
-          activities: [newActivity, ...(prev.activities || [])],
-          updatedAt: typeof window !== 'undefined' ? new Date().toISOString() : prev.updatedAt
-        };
-      });
-    } catch (err) {
-      console.error('Error adding activity:', err);
-      setError('Error al agregar actividad');
-    } finally {
-      setLoading(false);
-    }
-  };
-
-  const value: UserContextType = {
-    userData,
-    loading,
-    error,
-    updateUser,
-    updateCourseProgress,
-    addActivity,
-    refreshUser,
-    clearUserData
-  };
-
-  return (
-    <UserContext.Provider value={value}>
-      {children}
-    </UserContext.Provider>
-  );
-};
-
-// Custom hook to use the context
-export const useUser = (): UserContextType => {
-  const context = useContext(UserContext);
-  if (context === undefined) {
-    throw new Error('useUser must be used within a UserProvider');
-  }
-  return context;
-};
-=======
-'use client';
-
-import React, { createContext, useContext, useState, useEffect, ReactNode } from 'react';
-import { getCurrentUser, fetchAuthSession } from 'aws-amplify/auth';
-import { getQueryFactories } from '@/utils/commons/queries';
-import type { MainTypes } from '@/utils/api/schema';
-import { useAmplify } from '@/components/providers/AmplifyProvider';
-
-
-// Define types for curso with relations (matching SelectionSet return types exactly)
-interface CursoFromUsuario {
-  readonly cursoId: string;
-  readonly titulo: string;
-  readonly descripcion: string | null;
-  readonly imagen_portada: string | null;
-  readonly duracion_estimada: number | null;
-  readonly nivel_dificultad: "basico" | "intermedio" | "avanzado" | null;
-  readonly estado: "activo" | "inactivo" | null;
-  readonly createdAt: string;
-  readonly updatedAt: string;
-}
-
-interface UsuarioWithRelations {
-  usuarioId: string;
-  email: string;
-  nombre?: string | null;
-  apellido?: string | null;
-  ultimo_login?: string | null;
-  isValid?: boolean | null;
-  createdAt?: string | null;
-  updatedAt?: string | null;
-  Cursos?: CursoFromUsuario[];
-}
-
-// Simplified InscripcionCurso for client-side (without lazy loaders)
-export interface InscripcionCurso {
-  usuarioId: string;
-  cursoId: string;
-  fecha_inscripcion?: string | null;
-  estado?: 'en_progreso' | 'completado' | 'abandonado' | 'inscrito' | null;
-  createdAt?: string | null;
-  updatedAt?: string | null;
-  
-  // Helper properties for UI display (populated from Curso data)
-  curso_titulo?: string;
-}
-
-// Extended user data with additional UI fields
-export interface UserData {
-  // Schema fields from Usuario model
-  usuarioId: string;
-  email: string;
-  nombre: string;
-  apellido?: string | null;
-  ultimo_login?: string | null;
-  isValid?: boolean | null;
-  createdAt?: string | null;
-  updatedAt?: string | null;
-  
-  // UI-specific fields
-  avatar?: string;
-  
-  // Relationships (simplified for client-side use)
-  Cursos?: CursoFromUsuario[];
-  InscripcionesCurso?: InscripcionCurso[];
-  activities?: Activity[];
-}
-
-// Legacy interface for backward compatibility
-export interface CourseProgress {
-  courseId: string;
-  courseName: string;
-  progress: number;
-  lastAccessed: string;
-}
-
-export interface Activity {
-  id: string;
-  title: string;
-  subtitle: string;
-  date: string;
-  type: 'course_completed' | 'module_completed' | 'evaluation_completed' | 'assignment_completed';
-}
-
-// Context interface
-interface UserContextType {
-  userData: UserData | null;
-  loading: boolean;
-  error: string | null;
-  updateUser: (updates: Partial<UserData>) => Promise<void>;
-  updateCourseProgress: (courseId: string, progress: number) => Promise<void>;
-  addActivity: (activity: Omit<Activity, 'id' | 'date'>) => Promise<void>;
-  refreshUser: () => Promise<void>;
-  clearUserData: () => void;
-}
-
-const UserContext = createContext<UserContextType | undefined>(undefined);
-
-// Selection set for fetching user data from database
-const userSelectionSet = [
-  'usuarioId',
-  'email',
-  'nombre',
-  'apellido',
-  'ultimo_login',
-  'isValid',
-  'createdAt',
-  'updatedAt',
-  'Cursos.cursoId',
-  'Cursos.titulo',
-  'Cursos.descripcion',
-  'Cursos.imagen_portada',
-  'Cursos.duracion_estimada',
-  'Cursos.nivel_dificultad',
-  'Cursos.estado',
-  'Cursos.createdAt',
-  'Cursos.updatedAt',
-] as const;
-
-// UsuarioWithRelations type is defined above
-
-// Function to fetch user data from database
-const fetchUserFromDatabase = async (usuarioId: string): Promise<UserData | null> => {
-  try {
-    const { Usuario } = await getQueryFactories<
-      Pick<MainTypes, "Usuario">,
-      "Usuario"
-    >({
-      entities: ["Usuario"],
-    });
-
-    const userRes = (await Usuario.get({
-      input: { usuarioId },
-      selectionSet: userSelectionSet,
-    })) as unknown as UsuarioWithRelations;
-
-    if (!userRes) {
-      return null;
-    }
-
-    // Transform database response to UserData format
-    const userData: UserData = {
-      usuarioId: userRes.usuarioId,
-      email: userRes.email,
-      nombre: userRes.nombre || '',
-      apellido: userRes.apellido,
-      ultimo_login: userRes.ultimo_login,
-      isValid: userRes.isValid,
-      createdAt: userRes.createdAt,
-      updatedAt: userRes.updatedAt,
-      avatar: userRes.nombre ? userRes.nombre.charAt(0).toUpperCase() : 'U',
-      
-      // Map courses from database response
-      Cursos: userRes.Cursos || [],
-      
-      // TODO: Load courses separately - LazyLoader needs special handling
-      InscripcionesCurso: [],
-      
-      // Activities are UI-only for now (not persisted to DB)
-      activities: [],
-    };
-
-    return userData;
-  } catch (error) {
-    console.error('Error fetching user from database:', error);
-    return null;
-  }
-};
-
-// Provider
-export const UserProvider = ({ children }: { children: ReactNode }) => {
-  const [userData, setUserData] = useState<UserData | null>(null);
-  const [loading, setLoading] = useState(true);
-  const [error, setError] = useState<string | null>(null);
-  const { isInitialized } = useAmplify();
-
-  // Check authentication and load user data on initialization
-  useEffect(() => {
-    // Don't run if Amplify is not initialized yet
-    if (!isInitialized) {
-      console.log('⏳ Waiting for Amplify to initialize...');
-      return;
-    }
-
-    const checkAuthAndLoadUser = async () => {
-      setLoading(true);
-      setError(null);
-      
-      try {
-        // Check AWS Amplify auth session
-        const session = await fetchAuthSession();
-        
-        if (session.tokens) {
-          // User is authenticated, get user info
-          const cognitoUser = await getCurrentUser();
-          const usuarioId = cognitoUser.userId;
-          
-          // Fetch user data from database
-          const userData = await fetchUserFromDatabase(usuarioId);
-          
-          if (userData) {
-            setUserData(userData);
-          } else {
-            // User exists in Cognito but not in database
-            // This could happen if postConfirmation trigger failed
-            setError('Usuario no encontrado en la base de datos. Por favor contacta soporte.');
-            setUserData(null);
-          }
-        } else {
-          // No auth session, user not logged in
-          setUserData(null);
-        }
-      } catch (err) {
-        console.error('Error checking auth or loading user data:', err);
-        setError('Error al verificar autenticación');
-        setUserData(null);
-      } finally {
-        setLoading(false);
-      }
-    };
-
-    checkAuthAndLoadUser();
-  }, [isInitialized]); // Run when Amplify initialization status changes
-
-  // Refresh user data from database
-  const refreshUser = async (): Promise<void> => {
-    // Ensure Amplify is initialized before attempting operations
-    if (!isInitialized) {
-      console.error('Cannot refresh user: Amplify not initialized');
-      setError('Sistema no inicializado. Por favor recarga la página.');
-      return;
-    }
-
-    setLoading(true);
-    setError(null);
-    
-    try {
-      // Check auth session again
-      const session = await fetchAuthSession();
-      
-      if (session.tokens) {
-        const cognitoUser = await getCurrentUser();
-        const usuarioId = cognitoUser.userId;
-        
-        // Fetch fresh user data from database
-        const userData = await fetchUserFromDatabase(usuarioId);
-        
-        if (userData) {
-          setUserData(userData);
-        } else {
-          setError('Usuario no encontrado en la base de datos');
-          setUserData(null);
-        }
-      } else {
-        // No auth session
-        setUserData(null);
-      }
-    } catch (err) {
-      console.error('Error refreshing user data:', err);
-      setError('Error al actualizar datos');
-    } finally {
-      setLoading(false);
-    }
-  };
-
-  // Clear user data (for logout)
-  const clearUserData = (): void => {
-    setUserData(null);
-    setError(null);
-  };
-
-  // Update user (for profile updates)
-  const updateUser = async (updates: Partial<UserData>): Promise<void> => {
-    if (!userData) {
-      throw new Error('No hay datos de usuario para actualizar');
-    }
-
-    setLoading(true);
-    setError(null);
-    
-    try {
-      console.log('🔄 Contexto: Iniciando actualización de usuario...', {
-        usuarioId: userData.usuarioId,
-        updates
-      });
-
-      const { Usuario } = await getQueryFactories<
-        Pick<MainTypes, "Usuario">,
-        "Usuario"
-      >({
-        entities: ["Usuario"],
-      });
-
-          // Preparar los datos para actualizar en la BD
-          const updateData: Partial<Pick<UserData, 'nombre' | 'apellido'>> = {};
-      
-      if (updates.nombre !== undefined) updateData.nombre = updates.nombre;
-      if (updates.apellido !== undefined) updateData.apellido = updates.apellido;
-      
-      console.log('🔄 Contexto: Datos a actualizar en BD:', updateData);
-      
-      // Actualizar en la base de datos
-      const result = await Usuario.update({
-        input: {
-          usuarioId: userData.usuarioId,
-          ...updateData
-        }
-      });
-
-      console.log('🔄 Contexto: Resultado de la actualización:', result);
-
-      // Actualizar el estado local inmediatamente después de la actualización exitosa
-      setUserData(prev => {
-        if (!prev) return null;
-        
-        const updatedData = {
-          ...prev,
-          ...updates,
-          updatedAt: new Date().toISOString()
-        };
-        
-        console.log('🔄 Contexto: Estado local actualizado inmediatamente:', updatedData);
-        return updatedData;
-      });
-
-      console.log('✅ Usuario actualizado exitosamente en la base de datos');
-    } catch (err) {
-      console.error('❌ Contexto: Error updating user:', err);
-      setError('Error al actualizar usuario en la base de datos');
-      throw err; // Re-throw para que el componente pueda manejar el error
-    } finally {
-      setLoading(false);
-    }
-  };
-
-  // Update course progress (updates InscripcionCurso)
-  const updateCourseProgress = async (courseId: string): Promise<void> => {
-    setLoading(true);
-    setError(null);
-    
-    try {
-      // TODO: Implement actual API call to update course progress
-      // For now, just update local state
-      setUserData(prev => {
-        if (!prev) return null;
-        
-        const updatedInscripciones = prev.InscripcionesCurso?.map(inscripcion => 
-          inscripcion.cursoId === courseId 
-            ? { 
-                ...inscripcion, 
-                updatedAt: new Date().toISOString(),
-              }
-            : inscripcion
-        );
-        
-        return {
-          ...prev,
-          InscripcionesCurso: updatedInscripciones,
-          updatedAt: new Date().toISOString()
-        };
-      });
-    } catch (err) {
-      console.error('Error updating course progress:', err);
-      setError('Error al actualizar progreso del curso');
-    } finally {
-      setLoading(false);
-    }
-  };
-
-  // Add activity (UI-only for now)
-  const addActivity = async (activity: Omit<Activity, 'id' | 'date'>): Promise<void> => {
-    setLoading(true);
-    setError(null);
-
-    try {
-      // Generate id and date only on client to avoid SSR mismatch
-      let id = '';
-      let date = '';
-      if (typeof window !== 'undefined') {
-        id = `activity_${Date.now()}`;
-        date = new Date().toLocaleDateString('es-ES');
-      } else {
-        id = '';
-        date = '';
-      }
-
-      const newActivity: Activity = {
-        ...activity,
-        id,
-        date
-      };
-
-      setUserData(prev => {
-        if (!prev) return null;
-
-        return {
-          ...prev,
-          activities: [newActivity, ...(prev.activities || [])],
-          updatedAt: typeof window !== 'undefined' ? new Date().toISOString() : prev.updatedAt
-        };
-      });
-    } catch (err) {
-      console.error('Error adding activity:', err);
-      setError('Error al agregar actividad');
-    } finally {
-      setLoading(false);
-    }
-  };
-
-  const value: UserContextType = {
-    userData,
-    loading,
-    error,
-    updateUser,
-    updateCourseProgress,
-    addActivity,
-    refreshUser,
-    clearUserData
-  };
-
-  return (
-    <UserContext.Provider value={value}>
-      {children}
-    </UserContext.Provider>
-  );
-};
-
-// Custom hook to use the context
-export const useUser = (): UserContextType => {
-  const context = useContext(UserContext);
-  if (context === undefined) {
-    throw new Error('useUser must be used within a UserProvider');
-  }
-  return context;
-};
->>>>>>> 34c5a1e9
+'use client';
+
+import React, { createContext, useContext, useState, useEffect, ReactNode } from 'react';
+import { getCurrentUser, fetchAuthSession } from 'aws-amplify/auth';
+import { getQueryFactories } from '@/utils/commons/queries';
+import type { MainTypes } from '@/utils/api/schema';
+import { useAmplify } from '@/components/providers/AmplifyProvider';
+
+
+// Define types for curso with relations (matching SelectionSet return types exactly)
+interface CursoFromUsuario {
+  readonly cursoId: string;
+  readonly titulo: string;
+  readonly descripcion: string | null;
+  readonly imagen_portada: string | null;
+  readonly duracion_estimada: number | null;
+  readonly nivel_dificultad: "basico" | "intermedio" | "avanzado" | null;
+  readonly estado: "activo" | "inactivo" | null;
+  readonly createdAt: string;
+  readonly updatedAt: string;
+}
+
+interface UsuarioWithRelations {
+  usuarioId: string;
+  email: string;
+  nombre?: string | null;
+  apellido?: string | null;
+  ultimo_login?: string | null;
+  isValid?: boolean | null;
+  createdAt?: string | null;
+  updatedAt?: string | null;
+  Cursos?: CursoFromUsuario[];
+}
+
+// Simplified InscripcionCurso for client-side (without lazy loaders)
+export interface InscripcionCurso {
+  usuarioId: string;
+  cursoId: string;
+  fecha_inscripcion?: string | null;
+  estado?: 'en_progreso' | 'completado' | 'abandonado' | 'inscrito' | null;
+  createdAt?: string | null;
+  updatedAt?: string | null;
+  
+  // Helper properties for UI display (populated from Curso data)
+  curso_titulo?: string;
+}
+
+// Extended user data with additional UI fields
+export interface UserData {
+  // Schema fields from Usuario model
+  usuarioId: string;
+  email: string;
+  nombre: string;
+  apellido?: string | null;
+  ultimo_login?: string | null;
+  isValid?: boolean | null;
+  createdAt?: string | null;
+  updatedAt?: string | null;
+  
+  // UI-specific fields
+  avatar?: string;
+  
+  // Relationships (simplified for client-side use)
+  Cursos?: CursoFromUsuario[];
+  InscripcionesCurso?: InscripcionCurso[];
+  activities?: Activity[];
+}
+
+// Legacy interface for backward compatibility
+export interface CourseProgress {
+  courseId: string;
+  courseName: string;
+  progress: number;
+  lastAccessed: string;
+}
+
+export interface Activity {
+  id: string;
+  title: string;
+  subtitle: string;
+  date: string;
+  type: 'course_completed' | 'module_completed' | 'evaluation_completed' | 'assignment_completed';
+}
+
+// Context interface
+interface UserContextType {
+  userData: UserData | null;
+  loading: boolean;
+  error: string | null;
+  updateUser: (updates: Partial<UserData>) => Promise<void>;
+  updateCourseProgress: (courseId: string, progress: number) => Promise<void>;
+  addActivity: (activity: Omit<Activity, 'id' | 'date'>) => Promise<void>;
+  refreshUser: () => Promise<void>;
+  clearUserData: () => void;
+}
+
+const UserContext = createContext<UserContextType | undefined>(undefined);
+
+// Selection set for fetching user data from database
+const userSelectionSet = [
+  'usuarioId',
+  'email',
+  'nombre',
+  'apellido',
+  'ultimo_login',
+  'isValid',
+  'createdAt',
+  'updatedAt',
+  'Cursos.cursoId',
+  'Cursos.titulo',
+  'Cursos.descripcion',
+  'Cursos.imagen_portada',
+  'Cursos.duracion_estimada',
+  'Cursos.nivel_dificultad',
+  'Cursos.estado',
+  'Cursos.createdAt',
+  'Cursos.updatedAt',
+] as const;
+
+// UsuarioWithRelations type is defined above
+
+// Function to fetch user data from database
+const fetchUserFromDatabase = async (usuarioId: string): Promise<UserData | null> => {
+  try {
+    const { Usuario } = await getQueryFactories<
+      Pick<MainTypes, "Usuario">,
+      "Usuario"
+    >({
+      entities: ["Usuario"],
+    });
+
+    const userRes = (await Usuario.get({
+      input: { usuarioId },
+      selectionSet: userSelectionSet,
+    })) as unknown as UsuarioWithRelations;
+
+    if (!userRes) {
+      return null;
+    }
+
+    // Transform database response to UserData format
+    const userData: UserData = {
+      usuarioId: userRes.usuarioId,
+      email: userRes.email,
+      nombre: userRes.nombre || '',
+      apellido: userRes.apellido,
+      ultimo_login: userRes.ultimo_login,
+      isValid: userRes.isValid,
+      createdAt: userRes.createdAt,
+      updatedAt: userRes.updatedAt,
+      avatar: userRes.nombre ? userRes.nombre.charAt(0).toUpperCase() : 'U',
+      
+      // Map courses from database response
+      Cursos: userRes.Cursos || [],
+      
+      // TODO: Load courses separately - LazyLoader needs special handling
+      InscripcionesCurso: [],
+      
+      // Activities are UI-only for now (not persisted to DB)
+      activities: [],
+    };
+
+    return userData;
+  } catch (error) {
+    console.error('Error fetching user from database:', error);
+    return null;
+  }
+};
+
+// Provider
+export const UserProvider = ({ children }: { children: ReactNode }) => {
+  const [userData, setUserData] = useState<UserData | null>(null);
+  const [loading, setLoading] = useState(true);
+  const [error, setError] = useState<string | null>(null);
+  const { isInitialized } = useAmplify();
+
+  // Check authentication and load user data on initialization
+  useEffect(() => {
+    // Don't run if Amplify is not initialized yet
+    if (!isInitialized) {
+      console.log('⏳ Waiting for Amplify to initialize...');
+      return;
+    }
+
+    const checkAuthAndLoadUser = async () => {
+      setLoading(true);
+      setError(null);
+      
+      try {
+        // Check AWS Amplify auth session
+        const session = await fetchAuthSession();
+        
+        if (session.tokens) {
+          // User is authenticated, get user info
+          const cognitoUser = await getCurrentUser();
+          const usuarioId = cognitoUser.userId;
+          
+          // Fetch user data from database
+          const userData = await fetchUserFromDatabase(usuarioId);
+          
+          if (userData) {
+            setUserData(userData);
+          } else {
+            // User exists in Cognito but not in database
+            // This could happen if postConfirmation trigger failed
+            setError('Usuario no encontrado en la base de datos. Por favor contacta soporte.');
+            setUserData(null);
+          }
+        } else {
+          // No auth session, user not logged in
+          setUserData(null);
+        }
+      } catch (err) {
+        console.error('Error checking auth or loading user data:', err);
+        setError('Error al verificar autenticación');
+        setUserData(null);
+      } finally {
+        setLoading(false);
+      }
+    };
+
+    checkAuthAndLoadUser();
+  }, [isInitialized]); // Run when Amplify initialization status changes
+
+  // Refresh user data from database
+  const refreshUser = async (): Promise<void> => {
+    // Ensure Amplify is initialized before attempting operations
+    if (!isInitialized) {
+      console.error('Cannot refresh user: Amplify not initialized');
+      setError('Sistema no inicializado. Por favor recarga la página.');
+      return;
+    }
+
+    setLoading(true);
+    setError(null);
+    
+    try {
+      // Check auth session again
+      const session = await fetchAuthSession();
+      
+      if (session.tokens) {
+        const cognitoUser = await getCurrentUser();
+        const usuarioId = cognitoUser.userId;
+        
+        // Fetch fresh user data from database
+        const userData = await fetchUserFromDatabase(usuarioId);
+        
+        if (userData) {
+          setUserData(userData);
+        } else {
+          setError('Usuario no encontrado en la base de datos');
+          setUserData(null);
+        }
+      } else {
+        // No auth session
+        setUserData(null);
+      }
+    } catch (err) {
+      console.error('Error refreshing user data:', err);
+      setError('Error al actualizar datos');
+    } finally {
+      setLoading(false);
+    }
+  };
+
+  // Clear user data (for logout)
+  const clearUserData = (): void => {
+    setUserData(null);
+    setError(null);
+  };
+
+  // Update user (for profile updates)
+  const updateUser = async (updates: Partial<UserData>): Promise<void> => {
+    if (!userData) {
+      throw new Error('No hay datos de usuario para actualizar');
+    }
+
+    setLoading(true);
+    setError(null);
+    
+    try {
+      console.log('🔄 Contexto: Iniciando actualización de usuario...', {
+        usuarioId: userData.usuarioId,
+        updates
+      });
+
+      const { Usuario } = await getQueryFactories<
+        Pick<MainTypes, "Usuario">,
+        "Usuario"
+      >({
+        entities: ["Usuario"],
+      });
+
+          // Preparar los datos para actualizar en la BD
+          const updateData: Partial<Pick<UserData, 'nombre' | 'apellido'>> = {};
+      
+      if (updates.nombre !== undefined) updateData.nombre = updates.nombre;
+      if (updates.apellido !== undefined) updateData.apellido = updates.apellido;
+      
+      console.log('🔄 Contexto: Datos a actualizar en BD:', updateData);
+      
+      // Actualizar en la base de datos
+      const result = await Usuario.update({
+        input: {
+          usuarioId: userData.usuarioId,
+          ...updateData
+        }
+      });
+
+      console.log('🔄 Contexto: Resultado de la actualización:', result);
+
+      // Actualizar el estado local inmediatamente después de la actualización exitosa
+      setUserData(prev => {
+        if (!prev) return null;
+        
+        const updatedData = {
+          ...prev,
+          ...updates,
+          updatedAt: new Date().toISOString()
+        };
+        
+        console.log('🔄 Contexto: Estado local actualizado inmediatamente:', updatedData);
+        return updatedData;
+      });
+
+      console.log('✅ Usuario actualizado exitosamente en la base de datos');
+    } catch (err) {
+      console.error('❌ Contexto: Error updating user:', err);
+      setError('Error al actualizar usuario en la base de datos');
+      throw err; // Re-throw para que el componente pueda manejar el error
+    } finally {
+      setLoading(false);
+    }
+  };
+
+  // Update course progress (updates InscripcionCurso)
+  const updateCourseProgress = async (courseId: string): Promise<void> => {
+    setLoading(true);
+    setError(null);
+    
+    try {
+      // TODO: Implement actual API call to update course progress
+      // For now, just update local state
+      setUserData(prev => {
+        if (!prev) return null;
+        
+        const updatedInscripciones = prev.InscripcionesCurso?.map(inscripcion => 
+          inscripcion.cursoId === courseId 
+            ? { 
+                ...inscripcion, 
+                updatedAt: new Date().toISOString(),
+              }
+            : inscripcion
+        );
+        
+        return {
+          ...prev,
+          InscripcionesCurso: updatedInscripciones,
+          updatedAt: new Date().toISOString()
+        };
+      });
+    } catch (err) {
+      console.error('Error updating course progress:', err);
+      setError('Error al actualizar progreso del curso');
+    } finally {
+      setLoading(false);
+    }
+  };
+
+  // Add activity (UI-only for now)
+  const addActivity = async (activity: Omit<Activity, 'id' | 'date'>): Promise<void> => {
+    setLoading(true);
+    setError(null);
+
+    try {
+      // Generate id and date only on client to avoid SSR mismatch
+      let id = '';
+      let date = '';
+      if (typeof window !== 'undefined') {
+        id = `activity_${Date.now()}`;
+        date = new Date().toLocaleDateString('es-ES');
+      } else {
+        id = '';
+        date = '';
+      }
+
+      const newActivity: Activity = {
+        ...activity,
+        id,
+        date
+      };
+
+      setUserData(prev => {
+        if (!prev) return null;
+
+        return {
+          ...prev,
+          activities: [newActivity, ...(prev.activities || [])],
+          updatedAt: typeof window !== 'undefined' ? new Date().toISOString() : prev.updatedAt
+        };
+      });
+    } catch (err) {
+      console.error('Error adding activity:', err);
+      setError('Error al agregar actividad');
+    } finally {
+      setLoading(false);
+    }
+  };
+
+  const value: UserContextType = {
+    userData,
+    loading,
+    error,
+    updateUser,
+    updateCourseProgress,
+    addActivity,
+    refreshUser,
+    clearUserData
+  };
+
+  return (
+    <UserContext.Provider value={value}>
+      {children}
+    </UserContext.Provider>
+  );
+};
+
+// Custom hook to use the context
+export const useUser = (): UserContextType => {
+  const context = useContext(UserContext);
+  if (context === undefined) {
+    throw new Error('useUser must be used within a UserProvider');
+  }
+  return context;
+};