--- conflicted
+++ resolved
@@ -1,7 +1,7 @@
 'use client';
 
 import { useRouter } from 'next/navigation';
-import { useState, useEffect } from 'react';
+import { useState, useEffect, useMemo } from 'react';
 import {
   Box,
   Typography,
@@ -36,13 +36,15 @@
   const [levelFilter, setLevelFilter] = useState('todos');
   const [durationFilter, setDurationFilter] = useState('todos');
 
-<<<<<<< HEAD
   // Debounce search term to avoid too many backend queries
   useEffect(() => {
     const timer = setTimeout(() => {
       setDebouncedSearchTerm(searchTerm);
     }, 300);
-=======
+
+    return () => clearTimeout(timer);
+  }, [searchTerm]);
+
   // Create a map for quick progress lookup
   const progresoMap = useMemo(() => {
     const map = new Map<string, number>();
@@ -51,15 +53,6 @@
     });
     return map;
   }, [cursosConProgreso]);
-
-  // Apply filters to courses
-  const filteredCourses = useMemo(() => {
-    const courses = userData?.Cursos || [];
-    let filtered = [...courses];
->>>>>>> 34c5a1e9
-
-    return () => clearTimeout(timer);
-  }, [searchTerm]);
 
   // Use optimized hook with filters
   const { courses, loading, error } = useCoursesListData({
