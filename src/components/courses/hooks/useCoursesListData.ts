import { useState, useEffect, useCallback } from "react";
import { getQueryFactories } from "@/utils/commons/queries";
import { MainTypes } from "@/utils/api/schema";
import type { ModelFilter } from "@/utils/commons/queries/types";

type Course = MainTypes["Curso"]["type"];

// Define selection set for courses list (basic fields only, no relations)
const coursesListSelectionSet = [
  "cursoId",
  "titulo",
  "descripcion",
  "imagen_portada",
  "duracion_estimada",
  "nivel_dificultad",
  "estado",
  "progreso_estimado",
  "playlistId",
  "playlistTitle",
  "playlistDescription",
  "playlistThumbnail",
  "playlistChannelTitle",
  "playlistChannelId",
  "playlistPublishedAt",
  "playlistItemCount",
  "usuarioId",
] as const;

// Define selection set for CursoCompartido query with Curso relation
const cursoCompartidoSelectionSet = [
  "usuarioId",
  "cursoId",
  "Curso.cursoId",
  "Curso.titulo",
  "Curso.descripcion",
  "Curso.imagen_portada",
  "Curso.duracion_estimada",
  "Curso.nivel_dificultad",
  "Curso.estado",
  "Curso.progreso_estimado",
  "Curso.playlistId",
  "Curso.playlistTitle",
  "Curso.playlistDescription",
  "Curso.playlistThumbnail",
  "Curso.playlistChannelTitle",
  "Curso.playlistChannelId",
  "Curso.playlistPublishedAt",
  "Curso.playlistItemCount",
  "Curso.usuarioId",
] as const;

// Lightweight type aligned with selection set
export type CourseListItem = {
  readonly cursoId: string;
  readonly titulo: string;
  readonly descripcion: string | null;
  readonly imagen_portada: string | null;
  readonly duracion_estimada: number | null;
  readonly nivel_dificultad: "basico" | "intermedio" | "avanzado" | null;
  readonly estado: "activo" | "inactivo" | null;
  readonly progreso_estimado: number | null;
  readonly playlistId: string | null;
  readonly playlistTitle: string | null;
  readonly playlistDescription: string | null;
  readonly playlistThumbnail: string | null;
  readonly playlistChannelTitle: string | null;
  readonly playlistChannelId: string | null;
  readonly playlistPublishedAt: string | null;
  readonly playlistItemCount: number | null;
  readonly usuarioId: string;
};

// Type for CursoCompartido item with Curso relation
type CursoCompartidoWithCurso = {
  usuarioId: string;
  cursoId: string;
  Curso: CourseListItem | null;
};

export interface UseCoursesListDataParams {
  searchTerm?: string;
  levelFilter?: string;
  durationFilter?: string;
  usuarioId?: string;
}

export interface UseCoursesListDataReturn {
  courses: CourseListItem[];
  loading: boolean;
  error: string | null;
  refreshCourses: () => Promise<void>;
}

/**
 * Client-side filtering function for courses
 * Applies the same filters that would be applied on the backend
 */
function filterCourses(
  courses: CourseListItem[],
  params?: UseCoursesListDataParams
): CourseListItem[] {
  let filtered = courses;

  // Filter by estado (always required)
  filtered = filtered.filter((c) => c.estado === "activo");

  // Filter by nivel_dificultad
  if (params?.levelFilter && params.levelFilter !== "todos") {
    filtered = filtered.filter(
      (c) => c.nivel_dificultad === params.levelFilter
    );
  }

  // Filter by duration
  if (params?.durationFilter && params.durationFilter !== "todos") {
    filtered = filtered.filter((course) => {
      const duration = course.duracion_estimada || 0;
      switch (params.durationFilter) {
        case "corto":
          return duration <= 30;
        case "medio":
          return duration > 30 && duration <= 120;
        case "largo":
          return duration > 120;
        default:
          return true;
      }
    });
  }

  // Filter by search term
  if (params?.searchTerm && params.searchTerm.trim()) {
    const searchLower = params.searchTerm.toLowerCase();
    filtered = filtered.filter(
      (course) =>
        course.titulo.toLowerCase().includes(searchLower) ||
        course.descripcion?.toLowerCase().includes(searchLower)
    );
  }

  return filtered;
}

/**
 * Hook for fetching courses list data (basic fields only, no relations)
 * Used for courses grid/list view where we only need basic course information
 * Supports filtering by search term, level, duration, and user
 * Fetches both directly owned courses and shared courses via CursoCompartido
 * Direct courses use backend filtering, shared courses use client-side filtering
 */
export const useCoursesListData = (
  params?: UseCoursesListDataParams
): UseCoursesListDataReturn => {
  const [courses, setCourses] = useState<CourseListItem[]>([]);
  const [loading, setLoading] = useState(true);
  const [error, setError] = useState<string | null>(null);

  // react-hooks/exhaustive-deps
  // eslint-disable-next-line react-hooks/exhaustive-deps
  const loadCourses = useCallback(async () => {
    try {
      setLoading(true);
      setError(null);

      // Get query factories for both Curso and CursoCompartido
      const { Curso, CursoCompartido } = await getQueryFactories<
        Pick<MainTypes, "Curso" | "CursoCompartido">,
        "Curso" | "CursoCompartido"
      >({
        entities: ["Curso", "CursoCompartido"],
      });

      // Build filter conditions array for direct courses (backend filtering)
      const filterConditions: ModelFilter<Course>[] = [
        { estado: { eq: "activo" } },
      ];

      // Add user filter if provided
      if (params?.usuarioId) {
        filterConditions.push({ usuarioId: { eq: params.usuarioId } });
      }

      // Add level filter if provided and not "todos"
      if (params?.levelFilter && params.levelFilter !== "todos") {
        filterConditions.push({
          nivel_dificultad: {
            eq: params.levelFilter as "basico" | "intermedio" | "avanzado",
          },
        });
      }

      // Add duration filter if provided and not "todos"
      if (params?.durationFilter && params.durationFilter !== "todos") {
        switch (params.durationFilter) {
          case "corto":
            filterConditions.push({ duracion_estimada: { le: 30 } });
            break;
          case "medio":
            // Use ModelFilter's and to combine gt and le conditions
            filterConditions.push({
              and: [
                { duracion_estimada: { gt: 30 } },
                { duracion_estimada: { le: 120 } },
              ],
            });
            break;
          case "largo":
            filterConditions.push({ duracion_estimada: { gt: 120 } });
            break;
        }
      }

      // Add search filter if provided and not empty
      if (params?.searchTerm && params.searchTerm.trim()) {
        const searchTerm = params.searchTerm.trim();
        filterConditions.push({
          or: [
            { titulo: { contains: searchTerm } },
            { descripcion: { contains: searchTerm } },
          ],
        });
      }

      // Combine all filters with AND logic
      const combinedFilter: ModelFilter<Course> =
        filterConditions.length === 1
          ? filterConditions[0]
          : { and: filterConditions };

<<<<<<< HEAD
      // Apply duration filter client-side (backend limitation)
      if (params?.durationFilter && params.durationFilter !== "todos") {
        filteredCourses = filteredCourses.filter((course) => {
          const duration = course.duracion_estimada || 0;
          switch (params.durationFilter) {
            case "corto":
              return duration < 30; // Menos de 30 minutos
            case "medio":
              return duration >= 30 && duration <= 120; // 30 minutos a 2 horas (120 minutos)
            case "largo":
              return duration > 120; // Más de 2 horas (120 minutos)
            default:
              return true;
          }
        });
=======
      // Execute both queries in parallel
      const [directCoursesRes, sharedCoursesRes] = await Promise.allSettled([
        // Query directly owned courses with full backend filtering
        Curso.list({
          filter: combinedFilter,
          followNextToken: true,
          maxPages: 10,
          selectionSet: coursesListSelectionSet,
        }),
        // Query shared courses filtered by usuarioId only (backend)
        params?.usuarioId
          ? CursoCompartido.list({
              filter: { usuarioId: { eq: params.usuarioId } },
              followNextToken: true,
              maxPages: 10,
              selectionSet: cursoCompartidoSelectionSet,
            })
          : Promise.resolve({ items: [] }),
      ]);

      // Process direct courses
      let directCourses: CourseListItem[] = [];
      if (directCoursesRes.status === "fulfilled") {
        directCourses =
          (directCoursesRes.value.items as unknown as CourseListItem[]) || [];
      } else {
        console.error("Error loading direct courses:", directCoursesRes.reason);
>>>>>>> 1355cc01
      }

      // Process shared courses
      let sharedCourses: CourseListItem[] = [];
      if (sharedCoursesRes.status === "fulfilled" && params?.usuarioId) {
        const sharedRes = sharedCoursesRes.value;
        // Extract Curso objects from CursoCompartido results
        const extractedCourses = (
          (sharedRes.items || []) as unknown as CursoCompartidoWithCurso[]
        )
          .filter((cc) => cc.Curso) // Filter out null Curso
          .map((cc) => {
            const curso = cc.Curso!; // Non-null assertion since we filtered above
            // Transform to CourseListItem format
            return {
              cursoId: curso.cursoId,
              titulo: curso.titulo,
              descripcion: curso.descripcion,
              imagen_portada: curso.imagen_portada,
              duracion_estimada: curso.duracion_estimada,
              nivel_dificultad: curso.nivel_dificultad,
              estado: curso.estado,
              progreso_estimado: curso.progreso_estimado,
              playlistId: curso.playlistId,
              playlistTitle: curso.playlistTitle,
              playlistDescription: curso.playlistDescription,
              playlistThumbnail: curso.playlistThumbnail,
              playlistChannelTitle: curso.playlistChannelTitle,
              playlistChannelId: curso.playlistChannelId,
              playlistPublishedAt: curso.playlistPublishedAt,
              playlistItemCount: curso.playlistItemCount,
              usuarioId: curso.usuarioId,
            } as CourseListItem;
          });

        // Apply client-side filtering to shared courses
        sharedCourses = filterCourses(extractedCourses, params);
      } else if (sharedCoursesRes.status === "rejected") {
        console.error("Error loading shared courses:", sharedCoursesRes.reason);
      }

      // Combine and deduplicate results
      const allCourses = [...directCourses, ...sharedCourses];
      const seenCourseIds = new Set<string>();
      const uniqueCourses: CourseListItem[] = [];

      for (const course of allCourses) {
        if (!seenCourseIds.has(course.cursoId)) {
          seenCourseIds.add(course.cursoId);
          uniqueCourses.push(course);
        }
      }

      setCourses(uniqueCourses);

      // Set error only if both queries failed
      if (
        directCoursesRes.status === "rejected" &&
        (sharedCoursesRes.status === "rejected" || !params?.usuarioId)
      ) {
        setError("Error al cargar los cursos. Por favor, intenta nuevamente.");
      }
    } catch (err) {
      console.error("Error loading courses:", err);
      setError("Error al cargar los cursos. Por favor, intenta nuevamente.");
    } finally {
      setLoading(false);
    }
  }, [
    params?.usuarioId,
    params?.levelFilter,
    params?.durationFilter,
    params?.searchTerm,
  ]);

  // Load courses on mount and when params change
  useEffect(() => {
    loadCourses();
  }, [loadCourses]);

  return {
    courses,
    loading,
    error,
    refreshCourses: loadCourses,
  };
};

// Export Course type for convenience
export type { Course };<|MERGE_RESOLUTION|>--- conflicted
+++ resolved
@@ -227,23 +227,6 @@
           ? filterConditions[0]
           : { and: filterConditions };
 
-<<<<<<< HEAD
-      // Apply duration filter client-side (backend limitation)
-      if (params?.durationFilter && params.durationFilter !== "todos") {
-        filteredCourses = filteredCourses.filter((course) => {
-          const duration = course.duracion_estimada || 0;
-          switch (params.durationFilter) {
-            case "corto":
-              return duration < 30; // Menos de 30 minutos
-            case "medio":
-              return duration >= 30 && duration <= 120; // 30 minutos a 2 horas (120 minutos)
-            case "largo":
-              return duration > 120; // Más de 2 horas (120 minutos)
-            default:
-              return true;
-          }
-        });
-=======
       // Execute both queries in parallel
       const [directCoursesRes, sharedCoursesRes] = await Promise.allSettled([
         // Query directly owned courses with full backend filtering
@@ -271,7 +254,6 @@
           (directCoursesRes.value.items as unknown as CourseListItem[]) || [];
       } else {
         console.error("Error loading direct courses:", directCoursesRes.reason);
->>>>>>> 1355cc01
       }
 
       // Process shared courses
