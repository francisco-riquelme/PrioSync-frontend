import { useState, useEffect, useCallback } from "react";
import { getQueryFactories } from "@/utils/commons/queries";
import { MainTypes } from "@/utils/api/schema";

type Course = MainTypes["Curso"]["type"];

// Define selection set for courses list (basic fields only, no relations)
const coursesListSelectionSet = [
  "cursoId",
  "titulo",
  "descripcion",
  "imagen_portada",
  "duracion_estimada",
  "nivel_dificultad",
  "estado",
  "progreso_estimado",
  "playlistId",
  "playlistTitle",
  "playlistDescription",
  "playlistThumbnail",
  "playlistChannelTitle",
  "playlistChannelId",
  "playlistPublishedAt",
  "playlistItemCount",
  "usuarioId",
] as const;

// Lightweight type aligned with selection set
export type CourseListItem = {
  readonly cursoId: string;
  readonly titulo: string;
  readonly descripcion: string | null;
  readonly imagen_portada: string | null;
  readonly duracion_estimada: number | null;
  readonly nivel_dificultad: "basico" | "intermedio" | "avanzado" | null;
  readonly estado: "activo" | "inactivo" | null;
  readonly progreso_estimado: number | null;
  readonly playlistId: string | null;
  readonly playlistTitle: string | null;
  readonly playlistDescription: string | null;
  readonly playlistThumbnail: string | null;
  readonly playlistChannelTitle: string | null;
  readonly playlistChannelId: string | null;
  readonly playlistPublishedAt: string | null;
  readonly playlistItemCount: number | null;
  readonly usuarioId: string;
};

export interface UseCoursesListDataParams {
  searchTerm?: string;
  levelFilter?: string;
  durationFilter?: string;
  usuarioId?: string;
}

export interface UseCoursesListDataReturn {
  courses: CourseListItem[];
  loading: boolean;
  error: string | null;
  refreshCourses: () => Promise<void>;
}

/**
 * Hook for fetching courses list data (basic fields only, no relations)
 * Used for courses grid/list view where we only need basic course information
 * Supports filtering by search term, level, duration, and user
 * Applies filters on backend for better performance
 */
export const useCoursesListData = (
  params?: UseCoursesListDataParams
): UseCoursesListDataReturn => {
  const [courses, setCourses] = useState<CourseListItem[]>([]);
  const [loading, setLoading] = useState(true);
  const [error, setError] = useState<string | null>(null);

  const loadCourses = useCallback(async () => {
    try {
      setLoading(true);
      setError(null);

      const { Curso } = await getQueryFactories<
        Pick<MainTypes, "Curso">,
        "Curso"
      >({
        entities: ["Curso"],
      });

      // Build filter based on params
      const filterConditions: Record<string, { eq: string }> = {
        estado: { eq: "activo" },
      };

      // Add user filter if provided
      if (params?.usuarioId) {
        filterConditions.usuarioId = { eq: params.usuarioId };
      }

      // Add level filter
      if (params?.levelFilter && params.levelFilter !== "todos") {
        filterConditions.nivel_dificultad = { eq: params.levelFilter };
      }

      // Add duration filter - GraphQL doesn't support complex numeric ranges
      // so we'll need to handle this client-side or with multiple queries
      // For now, we'll fetch all and filter client-side for duration

      const res = await Curso.list({
        filter: filterConditions,
        followNextToken: true,
        maxPages: 10,
        selectionSet: coursesListSelectionSet,
      });

<<<<<<< HEAD
      let filteredCourses = (res.items as unknown as CourseListItem[]) || [];

      // Apply duration filter client-side (backend limitation)
      if (params?.durationFilter && params.durationFilter !== "todos") {
        filteredCourses = filteredCourses.filter((course) => {
          const duration = course.duracion_estimada || 0;
          switch (params.durationFilter) {
            case "corto":
              return duration <= 30;
            case "medio":
              return duration > 30 && duration <= 120;
            case "largo":
              return duration > 120;
            default:
              return true;
          }
        });
      }

      // Apply search filter client-side (GraphQL doesn't support contains)
      if (params?.searchTerm && params.searchTerm.trim()) {
        const searchLower = params.searchTerm.toLowerCase();
        filteredCourses = filteredCourses.filter(
          (course) =>
            course.titulo.toLowerCase().includes(searchLower) ||
            course.descripcion?.toLowerCase().includes(searchLower)
        );
      }

      setCourses(filteredCourses);
=======
      setCourses(((res.items || []) as unknown as CourseListItem[]) || []);
>>>>>>> 34c5a1e9
    } catch (err) {
      console.error("Error loading courses:", err);
      setError("Error al cargar los cursos. Por favor, intenta nuevamente.");
    } finally {
      setLoading(false);
    }
  }, [params?.usuarioId, params?.levelFilter, params?.durationFilter, params?.searchTerm]);

  // Load courses on mount and when params change
  useEffect(() => {
    loadCourses();
  }, [loadCourses]);

  return {
    courses,
    loading,
    error,
    refreshCourses: loadCourses,
  };
};

// Export Course type for convenience
export type { Course };<|MERGE_RESOLUTION|>--- conflicted
+++ resolved
@@ -111,7 +111,6 @@
         selectionSet: coursesListSelectionSet,
       });
 
-<<<<<<< HEAD
       let filteredCourses = (res.items as unknown as CourseListItem[]) || [];
 
       // Apply duration filter client-side (backend limitation)
@@ -142,9 +141,6 @@
       }
 
       setCourses(filteredCourses);
-=======
-      setCourses(((res.items || []) as unknown as CourseListItem[]) || []);
->>>>>>> 34c5a1e9
     } catch (err) {
       console.error("Error loading courses:", err);
       setError("Error al cargar los cursos. Por favor, intenta nuevamente.");
